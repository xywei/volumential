__copyright__ = "Copyright (C) 2017 - 2018 Xiaoyu Wei"

__license__ = """
Permission is hereby granted, free of charge, to any person obtaining a copy
of this software and associated documentation files (the "Software"), to deal
in the Software without restriction, including without limitation the rights
to use, copy, modify, merge, publish, distribute, sublicense, and/or sell
copies of the Software, and to permit persons to whom the Software is
furnished to do so, subject to the following conditions:

The above copyright notice and this permission notice shall be included in
all copies or substantial portions of the Software.

THE SOFTWARE IS PROVIDED "AS IS", WITHOUT WARRANTY OF ANY KIND, EXPRESS OR
IMPLIED, INCLUDING BUT NOT LIMITED TO THE WARRANTIES OF MERCHANTABILITY,
FITNESS FOR A PARTICULAR PURPOSE AND NONINFRINGEMENT. IN NO EVENT SHALL THE
AUTHORS OR COPYRIGHT HOLDERS BE LIABLE FOR ANY CLAIM, DAMAGES OR OTHER
LIABILITY, WHETHER IN AN ACTION OF CONTRACT, TORT OR OTHERWISE, ARISING FROM,
OUT OF OR IN CONNECTION WITH THE SOFTWARE OR THE USE OR OTHER DEALINGS IN
THE SOFTWARE.
"""

import numpy as np
import pytest
import volumential as vm
from volumential.table_manager import NearFieldInteractionTableManager
<<<<<<< HEAD

LONGRUN = pytest.mark.skipif(not pytest.config.option.longrun,
                             reason="needs --longrun option to run")
=======
import pytest  # NOQA
>>>>>>> 7cb71120

dim = 2
table_manager = NearFieldInteractionTableManager()
table, _ = table_manager.get_table(dim, "Laplace", q_order=1, force_recompute=False)

case_same_box = len(table.interaction_case_vecs) // 2


def test_case_id():
    table1, _ = table_manager.get_table(
        dim, "Laplace", q_order=1, force_recompute=False
    )
    assert table1.interaction_case_vecs[case_same_box] == [0, 0]


def test_get_table():
    assert table.dim == dim


def laplace_const_source_same_box(q_order):
    nft, _ = table_manager.get_table(
        dim, "Laplace", q_order=q_order, force_recompute=False
    )

    n_pairs = nft.n_pairs
    n_q_points = nft.n_q_points
    pot = np.zeros(n_q_points)

    for source_mode_index in range(n_q_points):
        for target_point_index in range(n_q_points):
            pair_id = source_mode_index * n_q_points + target_point_index
            entry_id = case_same_box * n_pairs + pair_id
            # print(source_mode_index, target_point_index, pair_id, entry_id,
            # nft.data[entry_id])
            pot[target_point_index] += 1.0 * nft.data[entry_id]

    return pot


def laplace_cons_source_neighbor_box(q_order, case_id):
    nft, _ = table_manager.get_table(
        dim, "Laplace", q_order=q_order, force_recompute=False
    )

    n_pairs = nft.n_pairs
    n_q_points = nft.n_q_points
    pot = np.zeros(n_q_points)

    for source_mode_index in range(n_q_points):
        for target_point_index in range(n_q_points):
            pair_id = source_mode_index * n_q_points + target_point_index
            entry_id = case_id * n_pairs + pair_id
            # print(source_mode_index, target_point_index, pair_id, entry_id,
            # nft.data[entry_id])
            pot[target_point_index] += 1.0 * nft.data[entry_id]

    return pot


def test_lcssb_1():
    u = laplace_const_source_same_box(1)
    assert len(u) == 1


def interp_func(q_order, coef):
    nft, _ = table_manager.get_table(
        dim, "Laplace", q_order=q_order, force_recompute=False
    )

    assert dim == 2

    modes = [nft.get_mode(i) for i in range(nft.n_q_points)]

    def func(x, y):
        z = np.zeros(np.array(x).shape)
        for i in range(nft.n_q_points):
            mode = modes[i]
            z += (coef[i] * mode(x, y)).reshape(z.shape)
        return z

    return func


@LONGRUN
def test_interp_func():
    q_order = 3
    coef = np.ones(q_order ** 2)

    h = 0.1
    xx = yy = np.arange(-1.0, 1.0, h)
    xi, yi = np.meshgrid(xx, yy)
    func = interp_func(q_order, coef)

    zi = func(xi, yi)

    assert np.allclose(zi, 1)


def direct_quad(source_func, target_point):

    knl_func = vm.nearfield_potential_table.get_laplace(dim)

    def integrand(x, y):
        return source_func(x, y) * knl_func(x - target_point[0], y - target_point[1])

    import volumential.singular_integral_2d as squad

    integral, error = squad.box_quad(
        func=integrand, a=0, b=1, c=0, d=1, singular_point=target_point, maxiter=1000
    )

    return integral


def drive_test_direct_quad_same_box(q_order):
    u = laplace_const_source_same_box(q_order)
    func = interp_func(q_order, u)

    nft, _ = table_manager.get_table(
        dim, "Laplace", q_order=q_order, force_recompute=False
    )

    def const_one_source_func(x, y):
        return 1

    # print(nft.compute_table_entry(1341))
    # print(nft.compute_table_entry(nft.lookup_by_symmetry(1341)))

    for it in range(nft.n_q_points):
        target = nft.q_points[it]
        v1 = func(target[0], target[1])
        v2 = direct_quad(const_one_source_func, target)
        """
        v3 = 0
        for ids in range(nft.n_q_points):
            mode = nft.get_mode(ids)
            vv = direct_quad(mode, nft.q_points[it])
            print(ids, it, vv)
            v3 += vv

        print(target, v1, v2, v3)
        """
        assert np.abs(v1 - v2) < 2e-6


@LONGRUN
def test_direct_quad():
    for q in range(1, 5):
        drive_test_direct_quad_same_box(q)


# fdm=marker:ft=pyopencl<|MERGE_RESOLUTION|>--- conflicted
+++ resolved
@@ -24,13 +24,9 @@
 import pytest
 import volumential as vm
 from volumential.table_manager import NearFieldInteractionTableManager
-<<<<<<< HEAD
 
 LONGRUN = pytest.mark.skipif(not pytest.config.option.longrun,
                              reason="needs --longrun option to run")
-=======
-import pytest  # NOQA
->>>>>>> 7cb71120
 
 dim = 2
 table_manager = NearFieldInteractionTableManager()

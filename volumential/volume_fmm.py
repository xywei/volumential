from __future__ import division

__copyright__ = "Copyright (C) 2017 - 2018 Xiaoyu Wei"

__license__ = """
Permission is hereby granted, free of charge, to any person obtaining a copy
of this software and associated documentation files (the "Software"), to deal
in the Software without restriction, including without limitation the rights
to use, copy, modify, merge, publish, distribute, sublicense, and/or sell
copies of the Software, and to permit persons to whom the Software is
furnished to do so, subject to the following conditions:

The above copyright notice and this permission notice shall be included in
all copies or substantial portions of the Software.

THE SOFTWARE IS PROVIDED "AS IS", WITHOUT WARRANTY OF ANY KIND, EXPRESS OR
IMPLIED, INCLUDING BUT NOT LIMITED TO THE WARRANTIES OF MERCHANTABILITY,
FITNESS FOR A PARTICULAR PURPOSE AND NONINFRINGEMENT. IN NO EVENT SHALL THE
AUTHORS OR COPYRIGHT HOLDERS BE LIABLE FOR ANY CLAIM, DAMAGES OR OTHER
LIABILITY, WHETHER IN AN ACTION OF CONTRACT, TORT OR OTHERWISE, ARISING FROM,
OUT OF OR IN CONNECTION WITH THE SOFTWARE OR THE USE OR OTHER DEALINGS IN
THE SOFTWARE.
"""

__doc__ = """
.. autofunction:: drive_volume_fmm
.. autofunction:: interpolate_volume_potential
"""

import logging

logger = logging.getLogger(__name__)

from boxtree.fmm import TimingRecorder
from volumential.expansion_wrangler_interface import ExpansionWranglerInterface

import numpy as np


def drive_volume_fmm(
    traversal,
    expansion_wrangler,
    src_weights,
    src_func,
    direct_evaluation=False,
    timing_data=None,
    **kwargs
):
    """
    Top-level driver routine for volume potential calculation
    via fast multiple method.

    This function, and the interface it utilizes, is adapted from boxtree/fmm.py

    The fast multipole method is a two-pass algorithm:

    1. During the fist (upward) pass, the multipole expansions for all boxes
    at all levels are formed from bottom up.

    2. In the second (downward) pass, the local expansions for all boxes
    at all levels at formed from top down.

    :arg traversal: A :class:`boxtree.traversal.FMMTraversalInfo` instance.
    :arg expansion_wrangler: An object implementing the expansion
                    wrangler interface.
    :arg src_weights: Source 'density/weights/charges' time quad weights..
        Passed unmodified to *expansion_wrangler*.
    :arg src_func: Source 'density/weights/charges' function.
        Passed unmodified to *expansion_wrangler*.

    Returns the potentials computed by *expansion_wrangler*.
    """
    wrangler = expansion_wrangler
    assert issubclass(type(wrangler), ExpansionWranglerInterface)

    recorder = TimingRecorder()
    logger.info("start fmm")

    logger.debug("reorder source weights")

    src_weights = wrangler.reorder_sources(src_weights)
    src_func = wrangler.reorder_sources(src_func)

    # {{{ Construct local multipoles

    logger.debug("construct local multipoles")
    mpole_exps, timing_future = wrangler.form_multipoles(
        traversal.level_start_source_box_nrs, traversal.source_boxes, src_weights
    )
    recorder.add("form_multipoles", timing_future)

    # print(max(abs(mpole_exps)))

    # }}}

    # {{{ Propagate multipoles upward

    logger.debug("propagate multipoles upward")
    mpole_exps, timing_future = wrangler.coarsen_multipoles(
        traversal.level_start_source_parent_box_nrs,
        traversal.source_parent_boxes,
        mpole_exps,
    )
    recorder.add("coarsen_multipoles", timing_future)

    # print(max(abs(mpole_exps)))

    # mpole_exps is called Phi in [1]

    # }}}

    # {{{ Direct evaluation from neighbor source boxes ("list 1")

    logger.debug("direct evaluation from neighbor source boxes ('list 1')")
    # look up in the prebuilt table
    # this step also constructs the output array
    potentials, timing_future = wrangler.eval_direct(
        traversal.target_boxes,
        traversal.neighbor_source_boxes_starts,
        traversal.neighbor_source_boxes_lists,
        src_func,
    )
    recorder.add("eval_direct", timing_future)

    # Return list 1 only, for debugging
    if 'list1_only' in kwargs and kwargs['list1_only']:
        logger.debug("reorder potentials")
        result = wrangler.reorder_potentials(potentials)

        logger.debug("finalize potentials")
        result = wrangler.finalize_potentials(result)

<<<<<<< HEAD
        logger.info("fmm complete with list 1 only")
=======
        logger.info("fmm complete")
        logger.warn("only list 1 results are returned")
>>>>>>> 118dd0c7

        return result

    # Do not include list 1
    if 'exclude_list1' in kwargs and kwargs['exclude_list1']:
        logger.info("Using zeros for list 1")
        potentials = wrangler.output_zeros()

    # these potentials are called alpha in [1]

    # }}}

    # {{{ (Optional) direct evaluation of everything and return
    if direct_evaluation:

        print("Warning: NOT USING FMM (forcing global p2p)")

        # list 2 and beyond
        # First call global p2p, then substract list 1

        from sumpy import P2P

        dtype = wrangler.dtype

        p2p = P2P(
            wrangler.queue.context,
            wrangler.code.out_kernels,
            exclude_self=wrangler.code.exclude_self,
            value_dtypes=[wrangler.dtype],
        )
        evt, (ref_pot,) = p2p(
            wrangler.queue,
            traversal.tree.targets,
            traversal.tree.sources,
            (src_weights.astype(dtype),),
            **wrangler.self_extra_kwargs,
            **wrangler.kernel_extra_kwargs
        )
        potentials[0] += ref_pot

        l1_potentials, timing_future = wrangler.eval_direct_p2p(
                traversal.target_boxes,
                traversal.neighbor_source_boxes_starts,
                traversal.neighbor_source_boxes_lists,
                src_weights,
                )

        potentials = potentials - l1_potentials

        # list 3
        assert traversal.from_sep_close_smaller_starts is None

        # list 4
        assert traversal.from_sep_close_bigger_starts is None

        logger.debug("reorder potentials")
        result = wrangler.reorder_potentials(potentials)

        logger.debug("finalize potentials")
        result = wrangler.finalize_potentials(result)

        logger.info("direct p2p complete")

        return result

    # }}} End Stage

    # {{{ Translate separated siblings' ("list 2") mpoles to local

    logger.debug("translate separated siblings' ('list 2') mpoles to local")
    local_exps, timing_future = wrangler.multipole_to_local(
        traversal.level_start_target_or_target_parent_box_nrs,
        traversal.target_or_target_parent_boxes,
        traversal.from_sep_siblings_starts,
        traversal.from_sep_siblings_lists,
        mpole_exps,
    )
    recorder.add("multipole_to_local", timing_future)

    # print(max(abs(local_exps)))

    # local_exps represents both Gamma and Delta in [1]

    # }}}

    # {{{ Evaluate sep. smaller mpoles ("list 3") at particles

    logger.debug("evaluate sep. smaller mpoles at particles ('list 3 far')")

    # (the point of aiming this stage at particles is specifically to keep its
    # contribution *out* of the downward-propagating local expansions)

    mpole_result, timing_future = wrangler.eval_multipoles(
        traversal.target_boxes_sep_smaller_by_source_level,
        traversal.from_sep_smaller_by_level,
        mpole_exps,
    )
    recorder.add("eval_multipoles", timing_future)

    potentials = potentials + mpole_result

    # these potentials are called beta in [1]

    # volume fmm does not work with list 3 close currently
    # but list 3 should be empty with our use cases
    assert traversal.from_sep_close_smaller_starts is None
    # if traversal.from_sep_close_smaller_starts is not None:
    #    logger.debug("evaluate separated close smaller interactions directly "
    #                 "('list 3 close')")

    #    potentials = potentials + wrangler.eval_direct(
    #        traversal.target_boxes, traversal.from_sep_close_smaller_starts,
    #        traversal.from_sep_close_smaller_lists, src_weights)

    # }}}

    # {{{ Form locals for separated bigger source boxes ("list 4")

    logger.debug("form locals for separated bigger source boxes ('list 4 far')")

    local_result, timing_future = wrangler.form_locals(
        traversal.level_start_target_or_target_parent_box_nrs,
        traversal.target_or_target_parent_boxes,
        traversal.from_sep_bigger_starts,
        traversal.from_sep_bigger_lists,
        src_weights,
    )

    recorder.add("form_locals", timing_future)

    local_exps = local_exps + local_result

    # volume fmm does not work with list 4 currently
    assert traversal.from_sep_close_bigger_starts is None
    # if traversal.from_sep_close_bigger_starts is not None:
    #    logger.debug("evaluate separated close bigger interactions directly "
    #                 "('list 4 close')")

    #    potentials = potentials + wrangler.eval_direct(
    #        traversal.target_or_target_parent_boxes,
    #        traversal.from_sep_close_bigger_starts,
    #        traversal.from_sep_close_bigger_lists, src_weights)

    # }}}

    # {{{ Propagate local_exps downward

    logger.debug("propagate local_exps downward")
    # import numpy.linalg as la

    local_exps, timing_future = wrangler.refine_locals(
        traversal.level_start_target_or_target_parent_box_nrs,
        traversal.target_or_target_parent_boxes,
        local_exps,
    )

    recorder.add("refine_locals", timing_future)

    # }}}

    # {{{ Evaluate locals

    logger.debug("evaluate locals")

    local_result, timing_future = wrangler.eval_locals(
        traversal.level_start_target_box_nrs, traversal.target_boxes, local_exps
    )

    recorder.add("eval_locals", timing_future)

    potentials = potentials + local_result

    # }}}

    # {{{ Reorder potentials
    logger.debug("reorder potentials")
    result = wrangler.reorder_potentials(potentials)

    logger.debug("finalize potentials")
    result = wrangler.finalize_potentials(result)

    logger.info("fmm complete")
    # }}} End Reorder potentials

    if timing_data is not None:
        timing_data.update(recorder.summarize())

    return result


def compute_barycentric_lagrange_params(q_order):

    # 1d quad points and weights
    q_points_1d, q_weights_1d = np.polynomial.legendre.leggauss(q_order)
    q_points_1d = (q_points_1d + 1) * 0.5
    q_weights_1d *= 0.5

    # interpolation weights for barycentric Lagrange interpolation
    from scipy.interpolate import BarycentricInterpolator as Interpolator

    interp = Interpolator(xi=q_points_1d, yi=None)
    interp_weights = interp.wi
    interp_points = interp.xi

    return (interp_points, interp_weights)


def interpolate_volume_potential(
    target_points, traversal, wrangler, potential, target_radii=None, lbl_lookup=None
):
    """
    Interpolate the volume potential.
    target_points and potential should be an cl array.

    wrangler is used only for general info (nothing sumpy kernel specific)
    """

    dim = next(iter(wrangler.near_field_table.values()))[0].dim
    tree = wrangler.tree
    queue = wrangler.queue
    q_order = wrangler.quad_order
    ctx = queue.context
    dtype = wrangler.dtype
    coord_dtype = tree.coord_dtype
    n_points = len(target_points[0])

    assert dim == len(target_points)

    # Building the lookup takes O(n*log(n))
    if lbl_lookup is None:
        from boxtree.area_query import LeavesToBallsLookupBuilder

        lookup_builder = LeavesToBallsLookupBuilder(ctx)

        if target_radii is None:
            import pyopencl as cl

            # Set this number small enough so that all points found
            # are inside the box
            target_radii = cl.array.to_device(
                queue, np.ones(n_points, dtype=coord_dtype) * 1e-12
            )

        lbl_lookup, evt = lookup_builder(queue, tree, target_points, target_radii)

    pout = cl.array.zeros(queue, n_points, dtype=dtype)
    multiplicity = cl.array.zeros(queue, n_points, dtype=dtype)
    pout.add_event(evt)

    # map all boxes to a template [0,1]^2 so that the interpolation
    # weights and modes can be precomputed
    (blpoints, blweights) = compute_barycentric_lagrange_params(q_order)
    blpoints = cl.array.to_device(queue, blpoints)
    blweights = cl.array.to_device(queue, blweights)

    # {{{ loopy kernel for interpolation

    if dim == 1:
        code_target_coords_assignment = """target_coords_x[target_point_id]"""
    if dim == 2:
        code_target_coords_assignment = """if(
        iaxis == 0, target_coords_x[target_point_id],
                    target_coords_y[target_point_id])"""
    elif dim == 3:
        code_target_coords_assignment = """if(
        iaxis == 0, target_coords_x[target_point_id], if(
        iaxis == 1, target_coords_y[target_point_id],
                    target_coords_z[target_point_id]))"""
    else:
        raise NotImplementedError

    if dim == 1:
        code_mode_index_assignment = """mid"""
    elif dim == 2:
        code_mode_index_assignment = """if(
        iaxis == 0, mid / Q_ORDER,
                    mid % Q_ORDER)""".replace(
            "Q_ORDER", "q_order"
        )
    elif dim == 3:
        code_mode_index_assignment = """if(
        iaxis == 0, mid / (Q_ORDER * Q_ORDER), if(
        iaxis == 1, mid % (Q_ORDER * Q_ORDER) / Q_ORDER,
                    mid % (Q_ORDER * Q_ORDER) % Q_ORDER))""".replace(
            "Q_ORDER", "q_order"
        )
    else:
        raise NotImplementedError

    import loopy

    # FIXME: noqa for specific lines does not work here
    # flake8: noqa
    lpknl = loopy.make_kernel(  # noqa
        [
            "{ [ tbox, iaxis ] : 0 <= tbox < n_tgt_boxes " "and 0 <= iaxis < dim }",
            "{ [ tpt, mid, mjd, mkd ] : tpt_begin <= tpt < tpt_end "
            "and 0 <= mid < n_box_modes and 0 <= mjd < q_order "
            "and 0 <= mkd < q_order }",
        ],
        """
            for tbox
                <> target_box_id  = target_boxes[tbox]

                <> tpt_begin = balls_near_box_starts[target_box_id]
                <> tpt_end   = balls_near_box_starts[target_box_id+1]

                <> box_level     = box_levels[target_box_id]
                <> box_mode_beg  = box_target_starts[target_box_id]
                <> n_box_modes   = box_target_counts_cumul[target_box_id]

                <> box_extent   = root_extent * (1.0 / (2**box_level))

                for iaxis
                    <> box_center[iaxis] = box_centers[iaxis, target_box_id] {dup=iaxis}
                end

                for tpt
                    <> target_point_id = balls_near_box_lists[tpt]

                    for iaxis
                        <> real_coord[iaxis] = TARGET_COORDS_ASSIGNMENT {dup=iaxis}
                    end

                    # Count how many times the potential is computed
                    multiplicity[target_point_id] = multiplicity[target_point_id] + 1

                    # Map target point to template box
                    for iaxis
                        <> tplt_coord[iaxis] = (real_coord[iaxis] - box_center[iaxis]
                            ) / box_extent + 0.5 {dup=iaxis}
                    end

                    # Precompute denominators
                    for iaxis
                        <> denom[iaxis] = 0.0 {id=reinit_denom,dup=iaxis}
                    end

                    for iaxis, mjd
                         <> diff[iaxis, mjd] = if( \
                                          tplt_coord[iaxis] == barycentric_lagrange_points[mjd], \
                                          1, \
                                          tplt_coord[iaxis] - barycentric_lagrange_points[mjd]) \
                                          {id=diff, dep=reinit_denom, dup=iaxis:mjd}
                         denom[iaxis] = denom[iaxis] + \
                                 barycentric_lagrange_weights[mjd] / diff[iaxis, mjd] \
                                 {id=denom, dep=diff, dup=iaxis:mjd}
                    end

                    for mid
                        # Find the coeff of each mode
                        <> mode_id      = box_mode_beg + mid
                        <> mode_id_user = user_mode_ids[mode_id]
                        <> mode_coeff   = potential[mode_id_user]

                        # Mode id in each direction
                        for iaxis
                            idx[iaxis] = MODE_INDEX_ASSIGNMENT {id=mode_indices,dup=iaxis}
                        end

                        # Interpolate mode value in each direction
                        for iaxis
                            <> numerator[iaxis] = (barycentric_lagrange_weights[idx[iaxis]]
                                                / diff[iaxis, idx[iaxis]]) {id=numer,dep=diff:mode_indices,dup=iaxis}
                            <> mode_val[iaxis] = numerator[iaxis] / denom[iaxis] {id=mode_val,dep=numer:denom,dup=iaxis}
                        end

                        # Fix when target point coincide with a quad point
                        for mkd, iaxis
                            mode_val[iaxis] = if(
                                    tplt_coord[iaxis] == barycentric_lagrange_points[mkd],
                                    if(mkd == idx[iaxis], 1, 0),
                                    mode_val[iaxis]) {id=fix_mode_val, dep=mode_val:mode_indices, dup=iaxis}
                        end

                        <> prod_mode_val = product(iaxis,
                            mode_val[iaxis]) {id=pmod,dep=fix_mode_val,dup=iaxis}

                    end

                    p_out[target_point_id] = p_out[target_point_id] + sum(mid,
                        mode_coeff * prod_mode_val
                        ) {id=p_out,dep=pmod}

                end

            end

            """.replace(
            "TARGET_COORDS_ASSIGNMENT", code_target_coords_assignment
        )
        .replace("MODE_INDEX_ASSIGNMENT", code_mode_index_assignment)
        .replace("Q_ORDER", "q_order"),
        [
            loopy.TemporaryVariable("idx", np.int32, "dim,"),
            # loopy.TemporaryVariable("denom", dtype, "dim,"),
            # loopy.TemporaryVariable("diff", dtype, "dim, q_order"),
            loopy.GlobalArg("box_centers", None, "dim, aligned_nboxes"),
            loopy.GlobalArg("balls_near_box_lists", None, None),
            loopy.ValueArg("aligned_nboxes", np.int32),
            loopy.ValueArg("dim", np.int32),
            loopy.ValueArg("q_order", np.int32),
            "...",
        ],
    )
    # }}} End loopy kernel for interpolation

    # loopy does not directly support object arrays
    if dim == 1:
        target_coords_knl_kwargs = {"target_coords_x": target_points[0]}
    elif dim == 2:
        target_coords_knl_kwargs = {
            "target_coords_x": target_points[0],
            "target_coords_y": target_points[1],
        }
    elif dim == 3:
        target_coords_knl_kwargs = {
            "target_coords_x": target_points[0],
            "target_coords_y": target_points[1],
            "target_coords_z": target_points[2],
        }
    else:
        raise NotImplementedError

    lpknl = loopy.set_options(lpknl, return_dict=True)
    lpknl = loopy.fix_parameters(lpknl, dim=int(dim), q_order=int(q_order))
    lpknl = loopy.split_iname(lpknl, "tbox", 128, outer_tag="g.0", inner_tag="l.0")
    evt, res_dict = lpknl(
        queue,
        p_out=pout,
        multiplicity=multiplicity,
        box_centers=tree.box_centers,
        box_levels=tree.box_levels,
        balls_near_box_starts=lbl_lookup.balls_near_box_starts,
        balls_near_box_lists=lbl_lookup.balls_near_box_lists,
        barycentric_lagrange_weights=blweights,
        barycentric_lagrange_points=blpoints,
        box_target_starts=tree.box_target_starts,
        box_target_counts_cumul=tree.box_target_counts_cumul,
        potential=potential,
        user_mode_ids=tree.user_source_ids,
        **target_coords_knl_kwargs,
        target_boxes=traversal.target_boxes,
        root_extent=tree.root_extent,
        n_tgt_boxes=len(traversal.target_boxes)
    )

    assert pout is res_dict["p_out"]
    assert multiplicity is res_dict["multiplicity"]
    pout.add_event(evt)
    multiplicity.add_event(evt)

    return pout / multiplicity


# vim: filetype=pyopencl:fdm=marker<|MERGE_RESOLUTION|>--- conflicted
+++ resolved
@@ -130,18 +130,16 @@
         logger.debug("finalize potentials")
         result = wrangler.finalize_potentials(result)
 
-<<<<<<< HEAD
         logger.info("fmm complete with list 1 only")
-=======
         logger.info("fmm complete")
         logger.warn("only list 1 results are returned")
->>>>>>> 118dd0c7
 
         return result
 
     # Do not include list 1
     if 'exclude_list1' in kwargs and kwargs['exclude_list1']:
         logger.info("Using zeros for list 1")
+        logger.warn("list 1 interactions are not included")
         potentials = wrangler.output_zeros()
 
     # these potentials are called alpha in [1]
